--- conflicted
+++ resolved
@@ -110,15 +110,6 @@
         self._socket.sendto(self._vxlan_hdr + bytes(pkt), self._target)
 
 
-<<<<<<< HEAD
-class PCAPPlayerGENEVE(PCAPPlayer):
-    def __init__(
-        self, filename, target_ip, target_port=6081, speed=1.0, flags=0x00, vni=100, options=b'', **kw
-    ):
-        super().__init__(filename, speed, **kw)
-        self._target = (target_ip, target_port)
-        self._socket = socket.socket(family=socket.AF_INET, type=socket.SOCK_DGRAM)
-=======
 class PCAPPlayerGENEVE(PCAPPlayerUDP):
     def __init__(
         self,
@@ -140,7 +131,6 @@
             speed=speed,
             **kw,
         )
->>>>>>> 3d7d17b6
         version = 0
         protocol_type = 0x6558  # Transparent Ethernet bridging
         length = len(options)
@@ -150,15 +140,10 @@
         if hlen > 0x3F:
             raise ValueError("options exceeds maximum length")
         vni_bytes = [vni >> 16 & 0xFF, vni >> 8 & 0xFF, vni & 0xFF]
-<<<<<<< HEAD
-        vl = ((version & 0x3) << 6) | (hlen & 0x3f)
-        self._geneve_hdr = struct.pack(f"!BBH3Bx{length}s", vl, flags, protocol_type, *vni_bytes, options)
-=======
         vl = ((version & 0x3) << 6) | (hlen & 0x3F)
         self._geneve_hdr = struct.pack(
             f"!BBH3Bx{length}s", vl, flags, protocol_type, *vni_bytes, options
         )
->>>>>>> 3d7d17b6
 
     def _replay(self, pkt):
         self._socket.sendto(self._geneve_hdr + bytes(pkt), self._target)
@@ -210,10 +195,6 @@
             speed=args.speed,
             insert_log=args.insert_log,
         )
-    elif args.output_type == "geneve":
-        player = PCAPPlayerGENEVE(
-            args.pcap_file, target_ip=args.target_ip, speed=args.speed, insert_log=args.insert_log
-        )
     elif args.output_type == "packet":
         player = PCAPPlayerPacket(
             args.pcap_file,
